--- conflicted
+++ resolved
@@ -127,18 +127,11 @@
         String myElectorClientNum = Long.toString(masterSelectorNum);
         String myElectorClientPath = nodePath+"/"+myElectorClientNum;
         try {
-<<<<<<< HEAD
-            zkClient.createEphemeral(myElectorClientPath, ObTrans.ObjectToBytes(this.serverData));
-        } catch (ZkNodeExistsException e) {//节点已存在
-            System.out.println(" ZkNodeExistsException catch !");
-        }
-
-=======
             zkClient.createEphemeral(myElectorClientPath,ObTrans.ObjectToBytes(this.serverData));
         }catch (ZkNodeExistsException e) {//节点已存在
             System.out.println("ZkNodeExistsException catch !");
         }
->>>>>>> c001d04b
+
         try {
             TimeUnit.SECONDS.sleep(3);//wait for the other client to go in
         } catch (InterruptedException e) {
